// Copyright (c) Microsoft Corporation.
// Licensed under the MIT License.

#nullable enable

using System;
using System.Collections;
using System.Collections.Generic;
using System.Collections.ObjectModel;
using System.Globalization;
using System.IO;
using System.Management.Automation;
using System.Net;
using System.Net.Http;
using System.Net.Http.Headers;
using System.Security;
using System.Security.Authentication;
using System.Security.Cryptography;
using System.Security.Cryptography.X509Certificates;
using System.Text;
using System.Text.Json;
using System.Text.Json.Nodes;
using System.Text.RegularExpressions;
using System.Threading;
using System.Threading.Tasks;
using System.Xml;

namespace Microsoft.PowerShell.Commands
{
    /// <summary>
    /// The valid values for the -Authentication parameter for Invoke-RestMethod and Invoke-WebRequest.
    /// </summary>
    public enum WebAuthenticationType
    {
        /// <summary>
        /// No authentication. Default.
        /// </summary>
        None,

        /// <summary>
        /// RFC-7617 Basic Authentication. Requires -Credential.
        /// </summary>
        Basic,

        /// <summary>
        /// RFC-6750 OAuth 2.0 Bearer Authentication. Requires -Token.
        /// </summary>
        Bearer,

        /// <summary>
        /// RFC-6750 OAuth 2.0 Bearer Authentication. Requires -Token.
        /// </summary>
        OAuth,
    }

    // WebSslProtocol is used because not all SslProtocols are supported by HttpClientHandler.
    // Also SslProtocols.Default is not the "default" for HttpClientHandler as SslProtocols.Ssl3 is not supported.
    /// <summary>
    /// The valid values for the -SslProtocol parameter for Invoke-RestMethod and Invoke-WebRequest.
    /// </summary>
    [Flags]
    public enum WebSslProtocol
    {
        /// <summary>
        /// No SSL protocol will be set and the system defaults will be used.
        /// </summary>
        Default = SslProtocols.None,

        /// <summary>
        /// Specifies the TLS 1.0 is obsolete. Using this value now defaults to TLS 1.2.
        /// </summary>
        Tls = SslProtocols.Tls12,

        /// <summary>
        /// Specifies the TLS 1.1 is obsolete. Using this value now defaults to TLS 1.2.
        /// </summary>
        Tls11 = SslProtocols.Tls12,

        /// <summary>
        /// Specifies the TLS 1.2 security protocol. The TLS protocol is defined in IETF RFC 5246.
        /// </summary>
        Tls12 = SslProtocols.Tls12,

        /// <summary>
        /// Specifies the TLS 1.3 security protocol. The TLS protocol is defined in IETF RFC 8446.
        /// </summary>
        Tls13 = SslProtocols.Tls13
    }

    /// <summary>
    /// Base class for Invoke-RestMethod and Invoke-WebRequest commands.
    /// </summary>
    public abstract class WebRequestPSCmdlet : PSCmdlet, IDisposable
    {
        #region Fields

        /// <summary>
        /// Cancellation token source.
        /// </summary>
        internal CancellationTokenSource? _cancelToken = null;

        /// <summary>
        /// Automatically follow Rel Links.
        /// </summary>
        internal bool _followRelLink = false;

        /// <summary>
        /// Maximum number of Rel Links to follow.
        /// </summary>
        internal int _maximumFollowRelLink = int.MaxValue;

        /// <summary>
        /// Maximum number of Redirects to follow.
        /// </summary>
        internal int _maximumRedirection;

        /// <summary>
        /// Parse Rel Links.
        /// </summary>
        internal bool _parseRelLink = false;

        /// <summary>
        /// Automatically follow Rel Links.
        /// </summary>
        internal Dictionary<string, string>? _relationLink = null;

        /// <summary>
        /// The current size of the local file being resumed.
        /// </summary>
        private long _resumeFileSize = 0;

        /// <summary>
        /// The remote endpoint returned a 206 status code indicating successful resume.
        /// </summary>
        private bool _resumeSuccess = false;

        /// <summary>
        /// True if the Dispose() method has already been called to cleanup Disposable fields.
        /// </summary>
        private bool _disposed = false;

        #endregion Fields

        #region Virtual Properties

        #region URI

        /// <summary>
        /// Deprecated. Gets or sets UseBasicParsing. This has no affect on the operation of the Cmdlet.
        /// </summary>
        [Parameter(DontShow = true)]
        public virtual SwitchParameter UseBasicParsing { get; set; } = true;

        /// <summary>
        /// Gets or sets the Uri property.
        /// </summary>
        [Parameter(Position = 0, Mandatory = true)]
        [ValidateNotNullOrEmpty]
        [System.Diagnostics.CodeAnalysis.DisallowNullAttribute]
        public virtual Uri Uri { get; set; } = null!;

        #endregion URI

        #region HTTP Version

        /// <summary>
        /// Gets or sets the HTTP Version property.
        /// </summary>
        [Parameter]
        [ArgumentToVersionTransformation]
        [HttpVersionCompletions]
        public virtual Version? HttpVersion { get; set; }

        #endregion HTTP Version

        #region Session
        /// <summary>
        /// Gets or sets the Session property.
        /// </summary>
        [Parameter]
        [ValidateNotNull]
        [System.Diagnostics.CodeAnalysis.DisallowNullAttribute]
        public virtual WebRequestSession WebSession { get; set; } = new WebRequestSession();

        /// <summary>
        /// Gets or sets the SessionVariable property.
        /// </summary>
        [Parameter]
        [Alias("SV")]
        [ValidateNotNullOrWhiteSpace]
        public virtual string? SessionVariable { get; set; }

        #endregion Session

        #region Authorization and Credentials

        /// <summary>
        /// Gets or sets the AllowUnencryptedAuthentication property.
        /// </summary>
        [Parameter]
        public virtual SwitchParameter AllowUnencryptedAuthentication { get; set; }

        /// <summary>
        /// Gets or sets the Authentication property used to determine the Authentication method for the web session.
        /// Authentication does not work with UseDefaultCredentials.
        /// Authentication over unencrypted sessions requires AllowUnencryptedAuthentication.
        /// Basic: Requires Credential.
        /// OAuth/Bearer: Requires Token.
        /// </summary>
        [Parameter]
        public virtual WebAuthenticationType Authentication { get; set; } = WebAuthenticationType.None;

        /// <summary>
        /// Gets or sets the Credential property.
        /// </summary>
        [Parameter]
        [Credential]
        public virtual PSCredential? Credential { get; set; }

        /// <summary>
        /// Gets or sets the UseDefaultCredentials property.
        /// </summary>
        [Parameter]
        public virtual SwitchParameter UseDefaultCredentials { get; set; }

        /// <summary>
        /// Gets or sets the CertificateThumbprint property.
        /// </summary>
        [Parameter]
        [ValidateNotNullOrEmpty]
        public virtual string? CertificateThumbprint { get; set; }

        /// <summary>
        /// Gets or sets the Certificate property.
        /// </summary>
        [Parameter]
        [ValidateNotNull]
        public virtual X509Certificate? Certificate { get; set; }

        /// <summary>
        /// Gets or sets the SkipCertificateCheck property.
        /// </summary>
        [Parameter]
        public virtual SwitchParameter SkipCertificateCheck { get; set; }

        /// <summary>
        /// Gets or sets the TLS/SSL protocol used by the Web Cmdlet.
        /// </summary>
        [Parameter]
        public virtual WebSslProtocol SslProtocol { get; set; } = WebSslProtocol.Default;

        /// <summary>
        /// Gets or sets the Token property. Token is required by Authentication OAuth and Bearer.
        /// </summary>
        [Parameter]
        public virtual SecureString? Token { get; set; }

        #endregion Authorization and Credentials

        #region Headers

        /// <summary>
        /// Gets or sets the UserAgent property.
        /// </summary>
        [Parameter]
        public virtual string? UserAgent { get; set; }

        /// <summary>
        /// Gets or sets the DisableKeepAlive property.
        /// </summary>
        [Parameter]
        public virtual SwitchParameter DisableKeepAlive { get; set; }

        /// <summary>
        /// Gets or sets the TimeOut property.
        /// </summary>
        [Parameter]
        [ValidateRange(0, int.MaxValue)]
        public virtual int TimeoutSec { get; set; }

        /// <summary>
        /// Gets or sets the Headers property.
        /// </summary>
        [System.Diagnostics.CodeAnalysis.SuppressMessage("Microsoft.Usage", "CA2227:CollectionPropertiesShouldBeReadOnly")]
        [Parameter]
        public virtual IDictionary? Headers { get; set; }

        /// <summary>
        /// Gets or sets the SkipHeaderValidation property.
        /// </summary>
        /// <remarks>
        /// This property adds headers to the request's header collection without validation.
        /// </remarks>
        [Parameter]
        public virtual SwitchParameter SkipHeaderValidation { get; set; }

        #endregion Headers

        #region Redirect

        /// <summary>
        /// Gets or sets the AllowInsecureRedirect property used to follow HTTP redirects from HTTPS.
        /// </summary>
        [Parameter]
        public virtual SwitchParameter AllowInsecureRedirect { get; set; }

        /// <summary>
        /// Gets or sets the RedirectMax property.
        /// </summary>
        [Parameter]
        [ValidateRange(0, int.MaxValue)]
        public virtual int MaximumRedirection { get; set; } = -1;

        /// <summary>
        /// Gets or sets the MaximumRetryCount property, which determines the number of retries of a failed web request.
        /// </summary>
        [Parameter]
        [ValidateRange(0, int.MaxValue)]
        public virtual int MaximumRetryCount { get; set; }

        /// <summary>
        /// Gets or sets the PreserveAuthorizationOnRedirect property.
        /// </summary>
        /// <remarks>
        /// This property overrides compatibility with web requests on Windows.
        /// On FullCLR (WebRequest), authorization headers are stripped during redirect.
        /// CoreCLR (HTTPClient) does not have this behavior so web requests that work on
        /// PowerShell/FullCLR can fail with PowerShell/CoreCLR. To provide compatibility,
        /// we'll detect requests with an Authorization header and automatically strip
        /// the header when the first redirect occurs. This switch turns off this logic for
        /// edge cases where the authorization header needs to be preserved across redirects.
        /// </remarks>
        [Parameter]
        public virtual SwitchParameter PreserveAuthorizationOnRedirect { get; set; }

        /// <summary>
        /// Gets or sets the RetryIntervalSec property, which determines the number seconds between retries.
        /// </summary>
        [Parameter]
        [ValidateRange(1, int.MaxValue)]
        public virtual int RetryIntervalSec { get; set; } = 5;

        #endregion Redirect

        #region Method

        /// <summary>
        /// Gets or sets the Method property.
        /// </summary>
        [Parameter(ParameterSetName = "StandardMethod")]
        [Parameter(ParameterSetName = "StandardMethodNoProxy")]
        public virtual WebRequestMethod Method { get; set; } = WebRequestMethod.Default;

        /// <summary>
        /// Gets or sets the CustomMethod property.
        /// </summary>
        [Parameter(Mandatory = true, ParameterSetName = "CustomMethod")]
        [Parameter(Mandatory = true, ParameterSetName = "CustomMethodNoProxy")]
        [Alias("CM")]
        [ValidateNotNullOrEmpty]
        [System.Diagnostics.CodeAnalysis.DisallowNullAttribute]
        public virtual string? CustomMethod
        {
            get => _custommethod;

            set => _custommethod = value.ToUpperInvariant();
        }

        private string? _custommethod;

        /// <summary>
        /// Gets or sets the PreserveHttpMethodOnRedirect property.
        /// </summary>
        [Parameter]
        public virtual SwitchParameter PreserveHttpMethodOnRedirect { get; set; }

        #endregion Method

        #region NoProxy

        /// <summary>
        /// Gets or sets the NoProxy property.
        /// </summary>
        [Parameter(Mandatory = true, ParameterSetName = "CustomMethodNoProxy")]
        [Parameter(Mandatory = true, ParameterSetName = "StandardMethodNoProxy")]
        public virtual SwitchParameter NoProxy { get; set; }

        #endregion NoProxy

        #region Proxy

        /// <summary>
        /// Gets or sets the Proxy property.
        /// </summary>
        [Parameter(ParameterSetName = "StandardMethod")]
        [Parameter(ParameterSetName = "CustomMethod")]
        public virtual Uri? Proxy { get; set; }

        /// <summary>
        /// Gets or sets the ProxyCredential property.
        /// </summary>
        [Parameter(ParameterSetName = "StandardMethod")]
        [Parameter(ParameterSetName = "CustomMethod")]
        [Credential]
        public virtual PSCredential? ProxyCredential { get; set; }

        /// <summary>
        /// Gets or sets the ProxyUseDefaultCredentials property.
        /// </summary>
        [Parameter(ParameterSetName = "StandardMethod")]
        [Parameter(ParameterSetName = "CustomMethod")]
        public virtual SwitchParameter ProxyUseDefaultCredentials { get; set; }

        #endregion Proxy

        #region Input

        /// <summary>
        /// Gets or sets the Body property.
        /// </summary>
        [Parameter(ValueFromPipeline = true)]
        public virtual object? Body { get; set; }

        /// <summary>
        /// Dictionary for use with RFC-7578 multipart/form-data submissions.
        /// Keys are form fields and their respective values are form values.
        /// A value may be a collection of form values or single form value.
        /// </summary>
        [Parameter]
        public virtual IDictionary? Form { get; set; }

        /// <summary>
        /// Gets or sets the ContentType property.
        /// </summary>
        [Parameter]
        public virtual string? ContentType { get; set; }

        /// <summary>
        /// Gets or sets the TransferEncoding property.
        /// </summary>
        [Parameter]
        [ValidateSet("chunked", "compress", "deflate", "gzip", "identity", IgnoreCase = true)]
        public virtual string? TransferEncoding { get; set; }

        /// <summary>
        /// Gets or sets the InFile property.
        /// </summary>
        [Parameter]
        [ValidateNotNullOrEmpty]
        public virtual string? InFile { get; set; }

        /// <summary>
        /// Keep the original file path after the resolved provider path is assigned to InFile.
        /// </summary>
        private string? _originalFilePath;

        #endregion Input

        #region Output

        /// <summary>
        /// Gets or sets the OutFile property.
        /// </summary>
        [Parameter]
        [ValidateNotNullOrEmpty]
        public virtual string? OutFile { get; set; }

        /// <summary>
        /// Gets or sets the PassThrough property.
        /// </summary>
        [Parameter]
        public virtual SwitchParameter PassThru { get; set; }

        /// <summary>
        /// Resumes downloading a partial or incomplete file. OutFile is required.
        /// </summary>
        [Parameter]
        public virtual SwitchParameter Resume { get; set; }

        /// <summary>
        /// Gets or sets whether to skip checking HTTP status for error codes.
        /// </summary>
        [Parameter]
        public virtual SwitchParameter SkipHttpErrorCheck { get; set; }

        #endregion Output

        #endregion Virtual Properties

        #region Helper Properties

        internal string QualifiedOutFile => QualifyFilePath(OutFile);

        internal bool ShouldCheckHttpStatus => !SkipHttpErrorCheck;

        /// <summary>
        /// Determines whether writing to a file should Resume and append rather than overwrite.
        /// </summary>
        internal bool ShouldResume => Resume.IsPresent && _resumeSuccess;

        internal bool ShouldSaveToOutFile => !string.IsNullOrEmpty(OutFile);

        internal bool ShouldWriteToPipeline => !ShouldSaveToOutFile || PassThru;

        #endregion Helper Properties

        #region Abstract Methods

        /// <summary>
        /// Read the supplied WebResponse object and push the resulting output into the pipeline.
        /// </summary>
        /// <param name="response">Instance of a WebResponse object to be processed.</param>
        internal abstract void ProcessResponse(HttpResponseMessage response);

        #endregion Abstract Methods

        #region Overrides

        /// <summary>
        /// The main execution method for cmdlets derived from WebRequestPSCmdlet.
        /// </summary>
        protected override void ProcessRecord()
        {
            try
            {
                // Set cmdlet context for write progress
                ValidateParameters();
                PrepareSession();

                // If the request contains an authorization header and PreserveAuthorizationOnRedirect is not set,
                // it needs to be stripped on the first redirect.
                bool keepAuthorizationOnRedirect = PreserveAuthorizationOnRedirect.IsPresent
                                                   && WebSession.Headers.ContainsKey(HttpKnownHeaderNames.Authorization);

                bool handleRedirect = keepAuthorizationOnRedirect || AllowInsecureRedirect || PreserveHttpMethodOnRedirect;

                HttpClient client = GetHttpClient(handleRedirect);

                int followedRelLink = 0;
                Uri uri = Uri;
                do
                {
                    if (followedRelLink > 0)
                    {
                        string linkVerboseMsg = string.Format(
                            CultureInfo.CurrentCulture,
                            WebCmdletStrings.FollowingRelLinkVerboseMsg,
                            uri.AbsoluteUri);

                        WriteVerbose(linkVerboseMsg);
                    }

                    using (HttpRequestMessage request = GetRequest(uri))
                    {
                        FillRequestStream(request);
                        try
                        {
                            long? requestContentLength = request.Content?.Headers.ContentLength.GetValueOrDefault();

                            string reqVerboseMsg = string.Format(
                                CultureInfo.CurrentCulture,
                                WebCmdletStrings.WebMethodInvocationVerboseMsg,
                                request.Version,
                                request.Method,
                                requestContentLength);

                            WriteVerbose(reqVerboseMsg);

                            _maximumRedirection = WebSession.MaximumRedirection;

                            using HttpResponseMessage response = GetResponse(client, request, handleRedirect);

                            string contentType = ContentHelper.GetContentType(response);
                            long? contentLength = response.Content.Headers.ContentLength;
                            string respVerboseMsg = contentLength is null
                                ? string.Format(CultureInfo.CurrentCulture, WebCmdletStrings.WebResponseNoSizeVerboseMsg, contentType)
                                : string.Format(CultureInfo.CurrentCulture, WebCmdletStrings.WebResponseVerboseMsg, contentLength, contentType);
                            
                            WriteVerbose(respVerboseMsg);

                            bool _isSuccess = response.IsSuccessStatusCode;

                            // Check if the Resume range was not satisfiable because the file already completed downloading.
                            // This happens when the local file is the same size as the remote file.
                            if (Resume.IsPresent
                                && response.StatusCode == HttpStatusCode.RequestedRangeNotSatisfiable
                                && response.Content.Headers.ContentRange?.Length.GetValueOrDefault() == _resumeFileSize)
                            {
                                _isSuccess = true;
                                WriteVerbose(string.Format(
                                    CultureInfo.CurrentCulture,
                                    WebCmdletStrings.OutFileWritingSkipped,
                                    OutFile));

                                // Disable writing to the OutFile.
                                OutFile = null;
                            }

                            // Detect insecure redirection
                            if (!AllowInsecureRedirect && response.RequestMessage?.RequestUri?.Scheme == "https" && response.Headers.Location?.Scheme == "http")
                            {
                                ErrorRecord er = new(new InvalidOperationException(), "InsecureRedirection", ErrorCategory.InvalidOperation, request);
                                er.ErrorDetails = new ErrorDetails(WebCmdletStrings.InsecureRedirection);
                                ThrowTerminatingError(er);
                            }

                            if (ShouldCheckHttpStatus && !_isSuccess)
                            {
                                string message = string.Format(
                                    CultureInfo.CurrentCulture,
                                    WebCmdletStrings.ResponseStatusCodeFailure,
                                    (int)response.StatusCode,
                                    response.ReasonPhrase);

                                HttpResponseException httpEx = new(message, response);
                                ErrorRecord er = new(httpEx, "WebCmdletWebResponseException", ErrorCategory.InvalidOperation, request);
                                string detailMsg = string.Empty;
                                StreamReader? reader = null;
                                try
                                {
                                    reader = new StreamReader(StreamHelper.GetResponseStream(response));
                                    detailMsg = FormatErrorMessage(reader.ReadToEnd(), contentType);
                                }
                                catch
                                {
                                    // Catch all
                                }
                                finally
                                {
                                    reader?.Dispose();
                                }

                                if (!string.IsNullOrEmpty(detailMsg))
                                {
                                    er.ErrorDetails = new ErrorDetails(detailMsg);
                                }

                                ThrowTerminatingError(er);
                            }

                            if (_parseRelLink || _followRelLink)
                            {
                                ParseLinkHeader(response);
                            }

                            ProcessResponse(response);
                            UpdateSession(response);

                            // If we hit our maximum redirection count, generate an error.
                            // Errors with redirection counts of greater than 0 are handled automatically by .NET, but are
                            // impossible to detect programmatically when we hit this limit. By handling this ourselves
                            // (and still writing out the result), users can debug actual HTTP redirect problems.
                            if (_maximumRedirection == 0 && IsRedirectCode(response.StatusCode))
                            {
                                ErrorRecord er = new(new InvalidOperationException(), "MaximumRedirectExceeded", ErrorCategory.InvalidOperation, request);
                                er.ErrorDetails = new ErrorDetails(WebCmdletStrings.MaximumRedirectionCountExceeded);
                                WriteError(er);
                            }
                        }
                        catch (HttpRequestException ex)
                        {
                            ErrorRecord er = new(ex, "WebCmdletWebResponseException", ErrorCategory.InvalidOperation, request);
                            if (ex.InnerException is not null)
                            {
                                er.ErrorDetails = new ErrorDetails(ex.InnerException.Message);
                            }

                            ThrowTerminatingError(er);
                        }

                        if (_followRelLink && _relationLink is not null)
                        {
                            if (!_relationLink.ContainsKey("next"))
                            {
                                return;
                            }

                            uri = new Uri(_relationLink["next"]);
                            followedRelLink++;
                        }
                    }
                }
                while (_followRelLink && (followedRelLink < _maximumFollowRelLink));
            }
            catch (CryptographicException ex)
            {
                ErrorRecord er = new(ex, "WebCmdletCertificateException", ErrorCategory.SecurityError, null);
                ThrowTerminatingError(er);
            }
            catch (NotSupportedException ex)
            {
                ErrorRecord er = new(ex, "WebCmdletIEDomNotSupportedException", ErrorCategory.NotImplemented, null);
                ThrowTerminatingError(er);
            }
        }

        /// <summary>
        /// To implement ^C.
        /// </summary>
        protected override void StopProcessing() => _cancelToken?.Cancel();

        /// <summary>
        /// Disposes the associated WebSession if it is not being used as part of a persistent session.
        /// </summary> 
        /// <param name="disposing">True when called from Dispose() and false when called from finalizer.</param>
        protected virtual void Dispose(bool disposing)
        {
            if (!_disposed)
            {
                if (disposing && !IsPersistentSession())
                {
                    WebSession?.Dispose();
                    WebSession = null;
                }

                _disposed = true;
            }
        }

        /// <summary>
        /// Disposes the associated WebSession if it is not being used as part of a persistent session.
        /// </summary> 
        public void Dispose()
        {
            Dispose(disposing: true);
            GC.SuppressFinalize(this);
        }

        #endregion Overrides

        #region Virtual Methods

        internal virtual void ValidateParameters()
        {
            // Sessions
            if (MyInvocation.BoundParameters.ContainsKey(nameof(WebSession)) && MyInvocation.BoundParameters.ContainsKey(nameof(SessionVariable)))
            {
                ErrorRecord error = GetValidationError(WebCmdletStrings.SessionConflict, "WebCmdletSessionConflictException");
                ThrowTerminatingError(error);
            }

            // Authentication
            if (UseDefaultCredentials && Authentication != WebAuthenticationType.None)
            {
                ErrorRecord error = GetValidationError(WebCmdletStrings.AuthenticationConflict, "WebCmdletAuthenticationConflictException");
                ThrowTerminatingError(error);
            }

            if (Authentication != WebAuthenticationType.None && Token is not null && Credential is not null)
            {
                ErrorRecord error = GetValidationError(WebCmdletStrings.AuthenticationTokenConflict, "WebCmdletAuthenticationTokenConflictException");
                ThrowTerminatingError(error);
            }

            if (Authentication == WebAuthenticationType.Basic && Credential is null)
            {
                ErrorRecord error = GetValidationError(WebCmdletStrings.AuthenticationCredentialNotSupplied, "WebCmdletAuthenticationCredentialNotSuppliedException");
                ThrowTerminatingError(error);
            }

            if ((Authentication == WebAuthenticationType.OAuth || Authentication == WebAuthenticationType.Bearer) && Token is null)
            {
                ErrorRecord error = GetValidationError(WebCmdletStrings.AuthenticationTokenNotSupplied, "WebCmdletAuthenticationTokenNotSuppliedException");
                ThrowTerminatingError(error);
            }

            if (!AllowUnencryptedAuthentication && (Authentication != WebAuthenticationType.None || Credential is not null || UseDefaultCredentials) && Uri?.Scheme != "https")
            {
                ErrorRecord error = GetValidationError(WebCmdletStrings.AllowUnencryptedAuthenticationRequired, "WebCmdletAllowUnencryptedAuthenticationRequiredException");
                ThrowTerminatingError(error);
            }

            // Credentials
            if (UseDefaultCredentials && Credential is not null)
            {
                ErrorRecord error = GetValidationError(WebCmdletStrings.CredentialConflict, "WebCmdletCredentialConflictException");
                ThrowTerminatingError(error);
            }

            // Proxy server
            if (ProxyUseDefaultCredentials && ProxyCredential is not null)
            {
                ErrorRecord error = GetValidationError(WebCmdletStrings.ProxyCredentialConflict, "WebCmdletProxyCredentialConflictException");
                ThrowTerminatingError(error);
            }
            else if (Proxy is null && (ProxyCredential is not null || ProxyUseDefaultCredentials))
            {
                ErrorRecord error = GetValidationError(WebCmdletStrings.ProxyUriNotSupplied, "WebCmdletProxyUriNotSuppliedException");
                ThrowTerminatingError(error);
            }

            // Request body content
            if (Body is not null && InFile is not null)
            {
                ErrorRecord error = GetValidationError(WebCmdletStrings.BodyConflict, "WebCmdletBodyConflictException");
                ThrowTerminatingError(error);
            }

            if (Body is not null && Form is not null)
            {
                ErrorRecord error = GetValidationError(WebCmdletStrings.BodyFormConflict, "WebCmdletBodyFormConflictException");
                ThrowTerminatingError(error);
            }

            if (InFile is not null && Form is not null)
            {
                ErrorRecord error = GetValidationError(WebCmdletStrings.FormInFileConflict, "WebCmdletFormInFileConflictException");
                ThrowTerminatingError(error);
            }

            // Validate InFile path
            if (InFile is not null)
            {
                ErrorRecord? errorRecord = null;

                try
                {
                    Collection<string> providerPaths = GetResolvedProviderPathFromPSPath(InFile, out ProviderInfo provider);

                    if (!provider.Name.Equals(FileSystemProvider.ProviderName, StringComparison.OrdinalIgnoreCase))
                    {
                        errorRecord = GetValidationError(WebCmdletStrings.NotFilesystemPath, "WebCmdletInFileNotFilesystemPathException", InFile);
                    }
                    else
                    {
                        if (providerPaths.Count > 1)
                        {
                            errorRecord = GetValidationError(WebCmdletStrings.MultiplePathsResolved, "WebCmdletInFileMultiplePathsResolvedException", InFile);
                        }
                        else if (providerPaths.Count == 0)
                        {
                            errorRecord = GetValidationError(WebCmdletStrings.NoPathResolved, "WebCmdletInFileNoPathResolvedException", InFile);
                        }
                        else
                        {
                            if (Directory.Exists(providerPaths[0]))
                            {
                                errorRecord = GetValidationError(WebCmdletStrings.DirectoryPathSpecified, "WebCmdletInFileNotFilePathException", InFile);
                            }

                            _originalFilePath = InFile;
                            InFile = providerPaths[0];
                        }
                    }
                }
                catch (ItemNotFoundException pathNotFound)
                {
                    errorRecord = new ErrorRecord(pathNotFound.ErrorRecord, pathNotFound);
                }
                catch (ProviderNotFoundException providerNotFound)
                {
                    errorRecord = new ErrorRecord(providerNotFound.ErrorRecord, providerNotFound);
                }
                catch (System.Management.Automation.DriveNotFoundException driveNotFound)
                {
                    errorRecord = new ErrorRecord(driveNotFound.ErrorRecord, driveNotFound);
                }

                if (errorRecord is not null)
                {
                    ThrowTerminatingError(errorRecord);
                }
            }

            // Output ??
            if (PassThru && OutFile is null)
            {
                ErrorRecord error = GetValidationError(WebCmdletStrings.OutFileMissing, "WebCmdletOutFileMissingException", nameof(PassThru));
                ThrowTerminatingError(error);
            }

            // Resume requires OutFile.
            if (Resume.IsPresent && OutFile is null)
            {
                ErrorRecord error = GetValidationError(WebCmdletStrings.OutFileMissing, "WebCmdletOutFileMissingException", nameof(Resume));
                ThrowTerminatingError(error);
            }
        }

        internal virtual void PrepareSession()
        {
            if (SessionVariable is not null)
            {
                // Save the session back to the PS environment if requested
                PSVariableIntrinsics vi = SessionState.PSVariable;
                vi.Set(SessionVariable, WebSession);
            }

            // Handle credentials
            if (Credential is not null && Authentication == WebAuthenticationType.None)
            {
                // Get the relevant NetworkCredential
                NetworkCredential netCred = Credential.GetNetworkCredential();
                WebSession.Credentials = netCred;

                // Supplying a credential overrides the UseDefaultCredentials setting
                WebSession.UseDefaultCredentials = false;
            }
            else if ((Credential is not null || Token is not null) && Authentication != WebAuthenticationType.None)
            {
                ProcessAuthentication();
            }
            else if (UseDefaultCredentials)
            {
                WebSession.UseDefaultCredentials = true;
            }

            if (CertificateThumbprint is not null)
            {
                using X509Store store = new(StoreName.My, StoreLocation.CurrentUser);
                store.Open(OpenFlags.ReadOnly | OpenFlags.OpenExistingOnly);
                X509Certificate2Collection collection = (X509Certificate2Collection)store.Certificates;
                X509Certificate2Collection tbCollection = (X509Certificate2Collection)collection.Find(X509FindType.FindByThumbprint, CertificateThumbprint, false);
                if (tbCollection.Count == 0)
                {
                    throw new CryptographicException(WebCmdletStrings.ThumbprintNotFound);
                }

                foreach (X509Certificate2 tbCert in tbCollection)
                {
                    X509Certificate certificate = (X509Certificate)tbCert;
                    WebSession.AddCertificate(certificate);
                }
            }

            if (Certificate is not null)
            {
                WebSession.AddCertificate(Certificate);
            }

            // Handle the user agent
            if (UserAgent is not null)
            {
                // Store the UserAgent string
                WebSession.UserAgent = UserAgent;
            }

            // Proxy and NoProxy parameters are mutually exclusive.
            // If NoProxy is provided, WebSession will turn off the proxy
            // and if Proxy is provided NoProxy will be turned off.
            if (NoProxy.IsPresent)
            {
                WebSession.NoProxy = true;
            }
            else
            {
                if (Proxy is not null)
                {
                    WebProxy webProxy = new(Proxy);
                    webProxy.BypassProxyOnLocal = false;
                    if (ProxyCredential is not null)
                    {
                        webProxy.Credentials = ProxyCredential.GetNetworkCredential();
                    }
                    else
                    {
                        webProxy.UseDefaultCredentials =  ProxyUseDefaultCredentials;
                    }

                    // We don't want to update the WebSession unless the proxies are different
                    // as that will require us to create a new HttpClientHandler and lose connection
                    // persistence.
                    if (!webProxy.Equals(WebSession.Proxy))
                    {
                        WebSession.Proxy = webProxy;
                    }
                }
            }

            if (MyInvocation.BoundParameters.ContainsKey(nameof(SslProtocol)))
            {
                WebSession.SslProtocol = SslProtocol;
            }

            if (MaximumRedirection > -1)
            {
                WebSession.MaximumRedirection = MaximumRedirection;
            }

            WebSession.SkipCertificateCheck = SkipCertificateCheck.IsPresent;

            // Store the other supplied headers
            if (Headers is not null)
            {
                foreach (string key in Headers.Keys)
                {
                    object? value = Headers[key];

                    // null is not valid value for header.
                    // We silently ignore header if value is null.
                    if (value is not null)
                    {
                        // Add the header value (or overwrite it if already present).
                        WebSession.Headers[key] = value.ToString();
                    }
                }
            }

            if (MaximumRetryCount > 0)
            {
                WebSession.MaximumRetryCount = MaximumRetryCount;

                // Only set retry interval if retry count is set.
                WebSession.RetryIntervalInSeconds = RetryIntervalSec;
            }

            WebSession.TimeoutSec = TimeoutSec;
        }

        internal virtual HttpClient GetHttpClient(bool handleRedirect)
        {
            HttpClient client = WebSession.GetHttpClient(handleRedirect, out bool clientWasReset);

            if (clientWasReset)
            {
                WriteVerbose(WebCmdletStrings.WebSessionConnectionRecreated);
            }

            return client;
        }

        internal virtual HttpRequestMessage GetRequest(Uri? uri)
        {
            Uri? requestUri = PrepareUri(uri);
            HttpMethod httpMethod = string.IsNullOrEmpty(CustomMethod) ? GetHttpMethod(Method) : new HttpMethod(CustomMethod);

            // Create the base WebRequest object
            HttpRequestMessage request = new(httpMethod, requestUri);

            if (HttpVersion is not null)
            {
                request.Version = HttpVersion;
            }

            // Pull in session data
            if (WebSession.Headers.Count > 0)
            {
                WebSession.ContentHeaders.Clear();
                foreach (var entry in WebSession.Headers)
                {
                    if (HttpKnownHeaderNames.ContentHeaders.Contains(entry.Key))
                    {
                        WebSession.ContentHeaders.Add(entry.Key, entry.Value);
                    }
                    else
                    {
                        if (SkipHeaderValidation)
                        {
                            request.Headers.TryAddWithoutValidation(entry.Key, entry.Value);
                        }
                        else
                        {
                            request.Headers.Add(entry.Key, entry.Value);
                        }
                    }
                }
            }

            // Set 'Transfer-Encoding: chunked' if 'Transfer-Encoding' is specified
            if (WebSession.Headers.ContainsKey(HttpKnownHeaderNames.TransferEncoding))
            {
                request.Headers.TransferEncodingChunked = true;
            }

            // Set 'User-Agent' if WebSession.Headers doesn't already contain it
            if (WebSession.Headers.TryGetValue(HttpKnownHeaderNames.UserAgent, out string? userAgent))
            {
                WebSession.UserAgent = userAgent;
            }
            else
            {
                if (SkipHeaderValidation)
                {
                    request.Headers.TryAddWithoutValidation(HttpKnownHeaderNames.UserAgent, WebSession.UserAgent);
                }
                else
                {
                    request.Headers.Add(HttpKnownHeaderNames.UserAgent, WebSession.UserAgent);
                }
            }

            // Set 'Keep-Alive' to false. This means set the Connection to 'Close'.
            if (DisableKeepAlive)
            {
                request.Headers.Add(HttpKnownHeaderNames.Connection, "Close");
            }

            // Set 'Transfer-Encoding'
            if (TransferEncoding is not null)
            {
                request.Headers.TransferEncodingChunked = true;
                TransferCodingHeaderValue headerValue = new(TransferEncoding);
                if (!request.Headers.TransferEncoding.Contains(headerValue))
                {
                    request.Headers.TransferEncoding.Add(headerValue);
                }
            }

            // If the file to resume downloading exists, create the Range request header using the file size.
            // If not, create a Range to request the entire file.
            if (Resume.IsPresent)
            {
                FileInfo fileInfo = new(QualifiedOutFile);
                if (fileInfo.Exists)
                {
                    request.Headers.Range = new RangeHeaderValue(fileInfo.Length, null);
                    _resumeFileSize = fileInfo.Length;
                }
                else
                {
                    request.Headers.Range = new RangeHeaderValue(0, null);
                }
            }

            return request;
        }

        internal virtual void FillRequestStream(HttpRequestMessage request)
        {
            ArgumentNullException.ThrowIfNull(request);

            // Set the request content type
            if (ContentType is not null)
            {
                WebSession.ContentHeaders[HttpKnownHeaderNames.ContentType] = ContentType;
            }
            else if (request.Method == HttpMethod.Post || request.Method == HttpMethod.Put)
            {
                // Win8:545310 Invoke-WebRequest does not properly set MIME type for POST
                WebSession.ContentHeaders.TryGetValue(HttpKnownHeaderNames.ContentType, out string? contentType);
                if (string.IsNullOrEmpty(contentType))
                {
                    WebSession.ContentHeaders[HttpKnownHeaderNames.ContentType] = "application/x-www-form-urlencoded";
                }
            }

            if (Form is not null)
            {
                MultipartFormDataContent formData = new();
                foreach (DictionaryEntry formEntry in Form)
                {
                    // AddMultipartContent will handle PSObject unwrapping, Object type determination and enumerateing top level IEnumerables.
                    AddMultipartContent(fieldName: formEntry.Key, fieldValue: formEntry.Value, formData: formData, enumerate: true);
                }

                SetRequestContent(request, formData);
            }
            else if (Body is not null)
            {
                // Coerce body into a usable form
                // Make sure we're using the base object of the body, not the PSObject wrapper
                object content = Body is PSObject psBody ? psBody.BaseObject : Body;

                switch (content)
                {
                    case FormObject form:
                        SetRequestContent(request, form.Fields);
                        break;
                    case IDictionary dictionary when request.Method != HttpMethod.Get:
                        SetRequestContent(request, dictionary);
                        break;
                    case XmlNode xmlNode:
                        SetRequestContent(request, xmlNode);
                        break;
                    case Stream stream:
                        SetRequestContent(request, stream);
                        break;
                    case byte[] bytes:
                        SetRequestContent(request, bytes);
                        break;
                    case MultipartFormDataContent multipartFormDataContent:
                        SetRequestContent(request, multipartFormDataContent);
                        break;
                    default:
                        SetRequestContent(request, (string)LanguagePrimitives.ConvertTo(content, typeof(string), CultureInfo.InvariantCulture));
                        break;
                }
            }
            else if (InFile is not null)
            {
                // Copy InFile data
                try
                {
                    // Open the input file
                    SetRequestContent(request, new FileStream(InFile, FileMode.Open, FileAccess.Read, FileShare.Read));
                }
                catch (UnauthorizedAccessException)
                {
                    string msg = string.Format(CultureInfo.InvariantCulture, WebCmdletStrings.AccessDenied, _originalFilePath);

                    throw new UnauthorizedAccessException(msg);
                }
            }

            // For other methods like Put where empty content has meaning, we need to fill in the content
            if (request.Content is null)
            {
                // If this is a Get request and there is no content, then don't fill in the content as empty content gets rejected by some web services per RFC7230
                if (request.Method == HttpMethod.Get && ContentType is null)
                {
                    return;
                }

                request.Content = new StringContent(string.Empty);
                request.Content.Headers.Clear();
            }

            foreach (KeyValuePair<string, string> entry in WebSession.ContentHeaders)
            {
                if (!string.IsNullOrWhiteSpace(entry.Value))
                {
                    if (SkipHeaderValidation)
                    {
                        request.Content.Headers.TryAddWithoutValidation(entry.Key, entry.Value);
                    }
                    else
                    {
                        try
                        {
                            request.Content.Headers.Add(entry.Key, entry.Value);
                        }
                        catch (FormatException ex)
                        {
                            ValidationMetadataException outerEx = new(WebCmdletStrings.ContentTypeException, ex);
                            ErrorRecord er = new(outerEx, "WebCmdletContentTypeException", ErrorCategory.InvalidArgument, ContentType);
                            ThrowTerminatingError(er);
                        }
                    }
                }
            }
        }

        internal virtual HttpResponseMessage GetResponse(HttpClient client, HttpRequestMessage request, bool handleRedirect)
        {
            ArgumentNullException.ThrowIfNull(client);
            ArgumentNullException.ThrowIfNull(request);

            // Add 1 to account for the first request.
            int totalRequests = WebSession.MaximumRetryCount + 1;
            HttpRequestMessage currentRequest = request;
            HttpResponseMessage? response = null;

            do
            {
                // Track the current URI being used by various requests and re-requests.
                Uri? currentUri = currentRequest.RequestUri;

                _cancelToken = new CancellationTokenSource();
                response = client.SendAsync(currentRequest, HttpCompletionOption.ResponseHeadersRead, _cancelToken.Token).GetAwaiter().GetResult();

                if (handleRedirect
                    && _maximumRedirection is not 0
                    && IsRedirectCode(response.StatusCode)
                    && response.Headers.Location is not null)
                {
                    _cancelToken.Cancel();
                    _cancelToken = null;

                    // If explicit count was provided, reduce it for this redirection.
                    if (_maximumRedirection > 0)
                    {
                        _maximumRedirection--;
                    }

                    // For selected redirects, GET must be used with the redirected Location.
                    if (RequestRequiresForceGet(response.StatusCode, currentRequest.Method) && !PreserveHttpMethodOnRedirect)
                    {
                        Method = WebRequestMethod.Get;
                        CustomMethod = string.Empty;
                    }

                    currentUri = request.RequestUri is null ? response.Headers.Location : new Uri(request.RequestUri, response.Headers.Location);

                    // Continue to handle redirection
                    using HttpRequestMessage redirectRequest = GetRequest(currentUri);
                    response.Dispose();
                    response = GetResponse(client, redirectRequest, handleRedirect);
                }

                // Request again without the Range header because the server indicated the range was not satisfiable.
                // This happens when the local file is larger than the remote file.
                // If the size of the remote file is the same as the local file, there is nothing to resume.
                if (Resume.IsPresent
                    && response.StatusCode == HttpStatusCode.RequestedRangeNotSatisfiable
                    && response.Content.Headers.ContentRange?.Length != _resumeFileSize)
                {
                    _cancelToken?.Cancel();

                    WriteVerbose(WebCmdletStrings.WebMethodResumeFailedVerboseMsg);

                    // Disable the Resume switch so the subsequent calls to GetResponse() and FillRequestStream()
                    // are treated as a standard -OutFile request. This also disables appending local file.
                    Resume = new SwitchParameter(false);

                    using (HttpRequestMessage requestWithoutRange = GetRequest(currentUri))
                    {
                        FillRequestStream(requestWithoutRange);

                        long? requestContentLength = requestWithoutRange.Content?.Headers.ContentLength.GetValueOrDefault();

                        string reqVerboseMsg = string.Format(
                            CultureInfo.CurrentCulture,
                            WebCmdletStrings.WebMethodInvocationVerboseMsg,
                            requestWithoutRange.Version,
                            requestWithoutRange.Method,
                            requestContentLength);

                        WriteVerbose(reqVerboseMsg);

                        response.Dispose();
                        response = GetResponse(client, requestWithoutRange, handleRedirect);
                    }
                }

                _resumeSuccess = response.StatusCode == HttpStatusCode.PartialContent;

                // When MaximumRetryCount is not specified, the totalRequests is 1.
                if (totalRequests > 1 && ShouldRetry(response.StatusCode))
                {
                    int retryIntervalInSeconds = WebSession.RetryIntervalInSeconds;

                    // If the status code is 429 get the retry interval from the Headers.
                    // Ignore broken header and its value.
                    if (response.StatusCode is HttpStatusCode.Conflict && response.Headers.TryGetValues(HttpKnownHeaderNames.RetryAfter, out IEnumerable<string>? retryAfter)) 
                    {
                        try
                        {
                            IEnumerator<string> enumerator = retryAfter.GetEnumerator();
                            if (enumerator.MoveNext())
                            {
                                retryIntervalInSeconds = Convert.ToInt32(enumerator.Current);
                            }
                        }
                        catch
                        {
                            // Ignore broken header.
                        }
                    }

                    string retryMessage = string.Format(
                        CultureInfo.CurrentCulture,
                        WebCmdletStrings.RetryVerboseMsg,
                        retryIntervalInSeconds,
                        response.StatusCode);

                    WriteVerbose(retryMessage);

                    _cancelToken = new CancellationTokenSource();
                    Task.Delay(retryIntervalInSeconds * 1000, _cancelToken.Token).GetAwaiter().GetResult();
                    _cancelToken.Cancel();
                    _cancelToken = null;

                    currentRequest.Dispose();
                    currentRequest = GetRequest(currentUri);
                    FillRequestStream(currentRequest);
                }

                totalRequests--;
            }
            while (totalRequests > 0 && !response.IsSuccessStatusCode);

            return response;
        }

        internal virtual void UpdateSession(HttpResponseMessage response)
        {
            ArgumentNullException.ThrowIfNull(response);
        }

        #endregion Virtual Methods

        #region Helper Methods
        private Uri PrepareUri(Uri? uri)
        {
            uri = CheckProtocol(uri);

            // Before creating the web request,
            // preprocess Body if content is a dictionary and method is GET (set as query)
            LanguagePrimitives.TryConvertTo<IDictionary>(Body, out IDictionary bodyAsDictionary);
            if (bodyAsDictionary is not null && (Method == WebRequestMethod.Default || Method == WebRequestMethod.Get || CustomMethod == "GET"))
            {
                UriBuilder uriBuilder = new(uri);
                if (uriBuilder.Query is not null && uriBuilder.Query.Length > 1)
                {
                    uriBuilder.Query = string.Concat(uriBuilder.Query.AsSpan(1), "&", FormatDictionary(bodyAsDictionary));
                }
                else
                {
                    uriBuilder.Query = FormatDictionary(bodyAsDictionary);
                }

                uri = uriBuilder.Uri;

                // Set body to null to prevent later FillRequestStream
                Body = null;
            }

            return uri;
        }

        private static Uri CheckProtocol(Uri? uri)
        {
            return uri is not null && uri.IsAbsoluteUri ? uri : new Uri("http://" + uri?.OriginalString);
        }

        private string QualifyFilePath(string? path) => PathUtils.ResolveFilePath(filePath: path, command: this, isLiteralPath: true);
        
        private static string FormatDictionary(IDictionary content)
        {
            ArgumentNullException.ThrowIfNull(content);

            StringBuilder bodyBuilder = new();
            foreach (string key in content.Keys)
            {
                if (bodyBuilder.Length > 0)
                {
                    bodyBuilder.Append('&');
                }

                object? value = content[key];

                // URLEncode the key and value
                string encodedKey = WebUtility.UrlEncode(key);
                string? encodedValue = value is null ? string.Empty : WebUtility.UrlEncode(value.ToString());

                bodyBuilder.Append($"{encodedKey}={encodedValue}");
            }

            return bodyBuilder.ToString();
        }

        private ErrorRecord GetValidationError(string msg, string errorId)
        {
            ValidationMetadataException ex = new(msg);
            return new ErrorRecord(ex, errorId, ErrorCategory.InvalidArgument, this);
        }

        private ErrorRecord GetValidationError(string msg, string errorId, params object[] args)
        {
            msg = string.Format(CultureInfo.InvariantCulture, msg, args);
            ValidationMetadataException ex = new(msg);
            return new ErrorRecord(ex, errorId, ErrorCategory.InvalidArgument, this);
        }

        private string GetBasicAuthorizationHeader()
        {
            string password = new NetworkCredential(string.Empty, Credential?.Password).Password;
            string unencoded = string.Create(CultureInfo.InvariantCulture, $"{Credential?.UserName}:{password}");
            byte[] bytes = Encoding.UTF8.GetBytes(unencoded);
            return string.Create(CultureInfo.InvariantCulture, $"Basic {Convert.ToBase64String(bytes)}");
        }

        private string GetBearerAuthorizationHeader()
        {
            return string.Create(CultureInfo.InvariantCulture, $"Bearer {new NetworkCredential(string.Empty, Token).Password}");
        }

        private void ProcessAuthentication()
        {
            if (Authentication == WebAuthenticationType.Basic)
            {
                WebSession.Headers["Authorization"] = GetBasicAuthorizationHeader();
            }
            else if (Authentication == WebAuthenticationType.Bearer || Authentication == WebAuthenticationType.OAuth)
            {
                WebSession.Headers["Authorization"] = GetBearerAuthorizationHeader();
            }
            else
            {
                Diagnostics.Assert(false, string.Create(CultureInfo.InvariantCulture, $"Unrecognized Authentication value: {Authentication}"));
            }
        }

        private bool IsPersistentSession() => MyInvocation.BoundParameters.ContainsKey(nameof(WebSession)) || MyInvocation.BoundParameters.ContainsKey(nameof(SessionVariable));

        /// <summary>
        /// Sets the ContentLength property of the request and writes the specified content to the request's RequestStream.
        /// </summary>
        /// <param name="request">The WebRequest who's content is to be set.</param>
        /// <param name="content">A byte array containing the content data.</param>
        /// <remarks>
        /// Because this function sets the request's ContentLength property and writes content data into the request's stream,
        /// it should be called one time maximum on a given request.
        /// </remarks>
        internal void SetRequestContent(HttpRequestMessage request, byte[] content)
        {
            ArgumentNullException.ThrowIfNull(request);
            ArgumentNullException.ThrowIfNull(content);

            request.Content = new ByteArrayContent(content);
        }

        /// <summary>
        /// Sets the ContentLength property of the request and writes the specified content to the request's RequestStream.
        /// </summary>
        /// <param name="request">The WebRequest who's content is to be set.</param>
        /// <param name="content">A String object containing the content data.</param>
        /// <remarks>
        /// Because this function sets the request's ContentLength property and writes content data into the request's stream,
        /// it should be called one time maximum on a given request.
        /// </remarks>
        internal void SetRequestContent(HttpRequestMessage request, string content)
        {
            ArgumentNullException.ThrowIfNull(request);
            ArgumentNullException.ThrowIfNull(content);
            
            Encoding? encoding = null;

            string contentType = WebSession.ContentHeaders[HttpKnownHeaderNames.ContentType];

            if (contentType is not null)
            {
                // If Content-Type contains the encoding format (as CharSet), use this encoding format
                // to encode the Body of the WebRequest sent to the server. Default Encoding format
                // would be used if Charset is not supplied in the Content-Type property.
                try
                {
                    MediaTypeHeaderValue mediaTypeHeaderValue = MediaTypeHeaderValue.Parse(contentType);
                    if (!string.IsNullOrEmpty(mediaTypeHeaderValue.CharSet))
                    {
                        encoding = Encoding.GetEncoding(mediaTypeHeaderValue.CharSet);
                    }
                }
                catch (Exception ex) when (ex is FormatException || ex is ArgumentException)
                {
                    if (!SkipHeaderValidation)
                    {
                        ValidationMetadataException outerEx = new(WebCmdletStrings.ContentTypeException, ex);
                        ErrorRecord er = new(outerEx, "WebCmdletContentTypeException", ErrorCategory.InvalidArgument, contentType);
                        ThrowTerminatingError(er);
                    }
                }
            }

            byte[] bytes = StreamHelper.EncodeToBytes(content, encoding);
            request.Content = new ByteArrayContent(bytes);
        }

        internal void SetRequestContent(HttpRequestMessage request, XmlNode xmlNode)
        {
            ArgumentNullException.ThrowIfNull(request);
            ArgumentNullException.ThrowIfNull(xmlNode);

<<<<<<< HEAD
            byte[]? bytes = null;
            XmlDocument? doc = xmlNode as XmlDocument;
            if (doc?.FirstChild is XmlDeclaration decl)
=======
            byte[] bytes = null;
            XmlDocument doc = xmlNode as XmlDocument;
            if (doc?.FirstChild is XmlDeclaration decl && !string.IsNullOrEmpty(decl.Encoding))
>>>>>>> 9e341148
            {
                Encoding encoding = Encoding.GetEncoding(decl.Encoding);
                bytes = StreamHelper.EncodeToBytes(doc.OuterXml, encoding);
            }
            else
            {
                bytes = StreamHelper.EncodeToBytes(xmlNode.OuterXml, encoding: null);
            }

            request.Content = new ByteArrayContent(bytes);
        }

        /// <summary>
        /// Sets the ContentLength property of the request and writes the specified content to the request's RequestStream.
        /// </summary>
        /// <param name="request">The WebRequest who's content is to be set.</param>
        /// <param name="contentStream">A Stream object containing the content data.</param>
        /// <remarks>
        /// Because this function sets the request's ContentLength property and writes content data into the request's stream,
        /// it should be called one time maximum on a given request.
        /// </remarks>
        internal void SetRequestContent(HttpRequestMessage request, Stream contentStream)
        {
            ArgumentNullException.ThrowIfNull(request);
            ArgumentNullException.ThrowIfNull(contentStream);

            request.Content = new StreamContent(contentStream);
        }

        /// <summary>
        /// Sets the ContentLength property of the request and writes the ContentLength property of the request and writes the specified content to the request's RequestStream.
        /// </summary>
        /// <param name="request">The WebRequest who's content is to be set.</param>
        /// <param name="multipartContent">A MultipartFormDataContent object containing multipart/form-data content.</param>
        /// <remarks>
        /// Because this function sets the request's ContentLength property and writes content data into the request's stream,
        /// it should be called one time maximum on a given request.
        /// </remarks>
        internal void SetRequestContent(HttpRequestMessage request, MultipartFormDataContent multipartContent)
        {
            ArgumentNullException.ThrowIfNull(request);
            ArgumentNullException.ThrowIfNull(multipartContent);

            // Content headers will be set by MultipartFormDataContent which will throw unless we clear them first
            WebSession.ContentHeaders.Clear();

            request.Content = multipartContent;
        }

        internal void SetRequestContent(HttpRequestMessage request, IDictionary content)
        {
            ArgumentNullException.ThrowIfNull(request);
            ArgumentNullException.ThrowIfNull(content);

            string body = FormatDictionary(content);
            SetRequestContent(request, body);
        }

        internal void ParseLinkHeader(HttpResponseMessage response)
        {
            Uri? requestUri = response.RequestMessage?.RequestUri;

            if (requestUri is null)
            {
                return;
            }

            if (_relationLink is null)
            {
                // Must ignore the case of relation links. See RFC 8288 (https://tools.ietf.org/html/rfc8288)
                _relationLink = new Dictionary<string, string>(StringComparer.OrdinalIgnoreCase);
            }
            else
            {
                _relationLink.Clear();
            }

            // We only support the URL in angle brackets and `rel`, other attributes are ignored
            // user can still parse it themselves via the Headers property
            const string Pattern = "<(?<url>.*?)>;\\s*rel=(?<quoted>\")?(?<rel>(?(quoted).*?|[^,;]*))(?(quoted)\")";
            if (response.Headers.TryGetValues("Link", out IEnumerable<string>? links))
            {
                foreach (string linkHeader in links)
                {
                    MatchCollection matchCollection = Regex.Matches(linkHeader, Pattern);
                    foreach (Match match in matchCollection)
                    {
                        if (match.Success)
                        {
                            string url = match.Groups["url"].Value;
                            string rel = match.Groups["rel"].Value;
                            if (url != string.Empty && rel != string.Empty && !_relationLink.ContainsKey(rel))
                            {
                                Uri absoluteUri = new(requestUri, url);
                                _relationLink.Add(rel, absoluteUri.AbsoluteUri);
                            }
                        }
                    }
                }
            }
        }

        /// <summary>
        /// Adds content to a <see cref="MultipartFormDataContent"/>. Object type detection is used to determine if the value is string, File, or Collection.
        /// </summary>
        /// <param name="fieldName">The Field Name to use.</param>
        /// <param name="fieldValue">The Field Value to use.</param>
        /// <param name="formData">The <see cref="MultipartFormDataContent"/> to update.</param>
        /// <param name="enumerate">If true, collection types in <paramref name="fieldValue"/> will be enumerated. If false, collections will be treated as single value.</param>
        private void AddMultipartContent(object fieldName, object? fieldValue, MultipartFormDataContent formData, bool enumerate)
        {
            ArgumentNullException.ThrowIfNull(formData);

            // It is possible that the dictionary keys or values are PSObject wrapped depending on how the dictionary is defined and assigned.
            // Before processing the field name and value we need to ensure we are working with the base objects and not the PSObject wrappers.

            // Unwrap fieldName PSObjects
            if (fieldName is PSObject namePSObject)
            {
                fieldName = namePSObject.BaseObject;
            }

            // Unwrap fieldValue PSObjects
            if (fieldValue is PSObject valuePSObject)
            {
                fieldValue = valuePSObject.BaseObject;
            }

            // Treat a single FileInfo as a FileContent
            if (fieldValue is FileInfo file)
            {
                formData.Add(GetMultipartFileContent(fieldName: fieldName, file: file));
                return;
            }

            // Treat Strings and other single values as a StringContent.
            // If enumeration is false, also treat IEnumerables as StringContents.
            // String implements IEnumerable so the explicit check is required.
            if (!enumerate || fieldValue is string || fieldValue is not IEnumerable)
            {
                formData.Add(GetMultipartStringContent(fieldName: fieldName, fieldValue: fieldValue));
                return;
            }

            // Treat the value as a collection and enumerate it if enumeration is true
            if (enumerate && fieldValue is IEnumerable items)
            {
                foreach (object item in items)
                {
                    // Recurse, but do not enumerate the next level. IEnumerables will be treated as single values.
                    AddMultipartContent(fieldName: fieldName, fieldValue: item, formData: formData, enumerate: false);
                }
            }
        }

        /// <summary>
        /// Gets a <see cref="StringContent"/> from the supplied field name and field value. Uses <see cref="LanguagePrimitives.ConvertTo{T}(object)"/> to convert the objects to strings.
        /// </summary>
        /// <param name="fieldName">The Field Name to use for the <see cref="StringContent"/></param>
        /// <param name="fieldValue">The Field Value to use for the <see cref="StringContent"/></param>
        private static StringContent GetMultipartStringContent(object fieldName, object? fieldValue)
        {
            ContentDispositionHeaderValue contentDisposition = new("form-data");

            // .NET does not enclose field names in quotes, however, modern browsers and curl do.
            contentDisposition.Name = "\"" + LanguagePrimitives.ConvertTo<string>(fieldName) + "\"";

            StringContent result = new(LanguagePrimitives.ConvertTo<string>(fieldValue));
            result.Headers.ContentDisposition = contentDisposition;

            return result;
        }

        /// <summary>
        /// Gets a <see cref="StreamContent"/> from the supplied field name and <see cref="Stream"/>. Uses <see cref="LanguagePrimitives.ConvertTo{T}(object)"/> to convert the fieldname to a string.
        /// </summary>
        /// <param name="fieldName">The Field Name to use for the <see cref="StreamContent"/></param>
        /// <param name="stream">The <see cref="Stream"/> to use for the <see cref="StreamContent"/></param>
        private static StreamContent GetMultipartStreamContent(object fieldName, Stream stream)
        {
            ContentDispositionHeaderValue contentDisposition = new("form-data");

            // .NET does not enclose field names in quotes, however, modern browsers and curl do.
            contentDisposition.Name = "\"" + LanguagePrimitives.ConvertTo<string>(fieldName) + "\"";

            StreamContent result = new(stream);
            result.Headers.ContentDisposition = contentDisposition;
            result.Headers.ContentType = new MediaTypeHeaderValue("application/octet-stream");

            return result;
        }

        /// <summary>
        /// Gets a <see cref="StreamContent"/> from the supplied field name and file. Calls <see cref="GetMultipartStreamContent(object, Stream)"/> to create the <see cref="StreamContent"/> and then sets the file name.
        /// </summary>
        /// <param name="fieldName">The Field Name to use for the <see cref="StreamContent"/></param>
        /// <param name="file">The file to use for the <see cref="StreamContent"/></param>
        private static StreamContent GetMultipartFileContent(object fieldName, FileInfo file)
        {
            StreamContent result = GetMultipartStreamContent(fieldName: fieldName, stream: new FileStream(file.FullName, FileMode.Open));

            // .NET does not enclose field names in quotes, however, modern browsers and curl do.
            result.Headers.ContentDisposition!.FileName = "\"" + file.Name + "\"";

            return result;
        }

        private static string FormatErrorMessage(string error, string contentType)
        {
            string? formattedError = null;

            try
            {
                if (ContentHelper.IsXml(contentType))
                {
                    XmlDocument doc = new();
                    doc.LoadXml(error);

                    XmlWriterSettings settings = new XmlWriterSettings
                    {
                        Indent = true,
                        NewLineOnAttributes = true,
                        OmitXmlDeclaration = true
                    };

                    if (doc.FirstChild is XmlDeclaration decl)
                    {
                        settings.Encoding = Encoding.GetEncoding(decl.Encoding);
                    }

                    StringBuilder stringBuilder = new();
                    using XmlWriter xmlWriter = XmlWriter.Create(stringBuilder, settings);
                    doc.Save(xmlWriter);
                    string xmlString = stringBuilder.ToString();

                    formattedError = Environment.NewLine + xmlString;
                }
                else if (ContentHelper.IsJson(contentType))
                {
                    JsonNode? jsonNode = JsonNode.Parse(error);
                    JsonSerializerOptions options = new JsonSerializerOptions { WriteIndented = true };
                    string jsonString = jsonNode?.ToJsonString(options) ?? throw new ArgumentNullException();

                    formattedError = Environment.NewLine + jsonString;
                }
            }
            catch
            {
                // Ignore errors
            }

            if (string.IsNullOrEmpty(formattedError))
            {
                // Remove HTML tags making it easier to read
                formattedError = System.Text.RegularExpressions.Regex.Replace(error, "<[^>]*>", string.Empty);
            }

            return formattedError;
        }

        // Returns true if the status code is one of the supported redirection codes.
        private static bool IsRedirectCode(HttpStatusCode statusCode) => statusCode switch
        {
            HttpStatusCode.Found
            or HttpStatusCode.Moved
            or HttpStatusCode.MultipleChoices
            or HttpStatusCode.PermanentRedirect
            or HttpStatusCode.SeeOther
            or HttpStatusCode.TemporaryRedirect => true,
            _ => false
        };

        // Returns true if the status code is a redirection code and the action requires switching to GET on redirection.
        // See https://learn.microsoft.com/en-us/dotnet/api/system.net.httpstatuscode
        private static bool RequestRequiresForceGet(HttpStatusCode statusCode, HttpMethod requestMethod) => statusCode switch
        {
            HttpStatusCode.Found
            or HttpStatusCode.Moved
            or HttpStatusCode.MultipleChoices => requestMethod == HttpMethod.Post,
            HttpStatusCode.SeeOther => requestMethod != HttpMethod.Get && requestMethod != HttpMethod.Head,
            _ => false
        };

        // Returns true if the status code shows a server or client error and MaximumRetryCount > 0
        private static bool ShouldRetry(HttpStatusCode statusCode) => (int)statusCode switch
        {
            304 or (>= 400 and <= 599) => true,
            _ => false
        };

        private static HttpMethod GetHttpMethod(WebRequestMethod method) => method switch
        {
            WebRequestMethod.Default or WebRequestMethod.Get => HttpMethod.Get,
            WebRequestMethod.Delete => HttpMethod.Delete,
            WebRequestMethod.Head => HttpMethod.Head,
            WebRequestMethod.Patch => HttpMethod.Patch,
            WebRequestMethod.Post => HttpMethod.Post,
            WebRequestMethod.Put => HttpMethod.Put,
            WebRequestMethod.Options => HttpMethod.Options,
            WebRequestMethod.Trace => HttpMethod.Trace,
            _ => new HttpMethod(method.ToString().ToUpperInvariant())
        };

        #endregion Helper Methods
    }

    /// <summary>
    /// Exception class for webcmdlets to enable returning HTTP error response.
    /// </summary>
    public sealed class HttpResponseException : HttpRequestException
    {
        /// <summary>
        /// Initializes a new instance of the <see cref="HttpResponseException"/> class.
        /// </summary>
        /// <param name="message">Message for the exception.</param>
        /// <param name="response">Response from the HTTP server.</param>
        public HttpResponseException(string message, HttpResponseMessage response) : base(message, inner: null, response.StatusCode)
        {
            Response = response;
        }

        /// <summary>
        /// HTTP error response.
        /// </summary>
        public HttpResponseMessage Response { get; }
    }
}<|MERGE_RESOLUTION|>--- conflicted
+++ resolved
@@ -1541,15 +1541,9 @@
             ArgumentNullException.ThrowIfNull(request);
             ArgumentNullException.ThrowIfNull(xmlNode);
 
-<<<<<<< HEAD
             byte[]? bytes = null;
             XmlDocument? doc = xmlNode as XmlDocument;
-            if (doc?.FirstChild is XmlDeclaration decl)
-=======
-            byte[] bytes = null;
-            XmlDocument doc = xmlNode as XmlDocument;
             if (doc?.FirstChild is XmlDeclaration decl && !string.IsNullOrEmpty(decl.Encoding))
->>>>>>> 9e341148
             {
                 Encoding encoding = Encoding.GetEncoding(decl.Encoding);
                 bytes = StreamHelper.EncodeToBytes(doc.OuterXml, encoding);
